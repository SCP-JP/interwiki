<<<<<<< HEAD
/* global wikidotLookup */
/* exported addTranslations */

"use strict";

// Configure which lookup method is currently active
var lookupMethod = wikidotLookup;

/**
 * @callback addLinkCallback
 * @param {String} pageUrl
 * @param {String} branchName
 * @param {String} branchLang
 * @param {Boolean} isOriginal
 */

=======
>>>>>>> 60c2402c
/**
 * @typedef Branch
 *
 * Configuration for a single branch.
 *
 * A branch is usually a whole Wikidot site but can be restricted to a
 * single category of a Wikidot site.
 *
 * @type {Object}
 * @property {String} name - The official name of the branch.
 * @property {String} head - The text of the header that will appear at the
 * top of the Interwiki.
 * @property {String} url - The URL of the site that contains this branch,
 * with a trailing slash.
 * @property {String} id - The numeric Wikidot site ID of the site that
 * contains this branch.
 * @property {String} category - The category within this site that
 * contains the branch, with a trailing colon; or, if the branch is not
 * contained to any category within the site, the empty string.
 */

/**
 * Requests translation data for the current page from all configured
 * branches. Also sets the hover information in the refresh link to the
 * current time.
 *
 * @param {Object.<string, Branch>} branches - The branches configuration
 * for the current community.
 * @param {String} currentBranchLang - The language code of the current
 * branch, as defined in the community's branches config.
 * @param {String} pagename - The fullname of the page in the current
 * branch to find translations for.
 * @param {Function} resize - A callback to resize the iframe after adding
 * a new translation.
 */
export function addTranslations(branches, currentBranchLang, pagename, resize) {
  // Get the config for the current branch, if configured
  var currentBranch = branches[currentBranchLang] || {};

  // Hide the side block by default (will be unhidden if there is at least
  // one translation)
  var sideBlock = document.getElementsByClassName("side-block")[0];
  sideBlock.style.display = "none";

  // Construct the click-to-refresh header
  var header = document.querySelector(".heading p");
  header.innerText = currentBranch.head;
  header.addEventListener("click", function () {
    location.reload();
  });
  header.title =
    // TODO Make the string here translatable
    "Click to refresh (Last refresh：" + new Date().toLocaleString() + ")";

  lookupMethod(
    currentBranch,
    branches,
    pagename,
    function (pageUrl, branchName, branchLang, isOriginal) {
      addTranslationLink(pageUrl, branchName, branchLang, isOriginal);
      // Resize the iframe to account for the new link
      resize();
    }
  );
}

/**
 * Create a new menu item, containing a link to a page in a given branch,
 * and append it to the side block.
 *
 * @param {String} pageUrl - The URL of the translation to link to.
 * @param {String} branchName - The name of the branch.
 * @param {String} branchLang - The language code of the branch.
 * @param {Boolean} isOriginal - Whether this link is for the original
 * article rather than a translation.
 */
function addTranslationLink(pageUrl, branchName, branchLang, isOriginal) {
  var sideBlock = document.getElementsByClassName("side-block")[0];
  var menuItems = Array.prototype.slice.call(
    sideBlock.getElementsByClassName("menu-item")
  );

  // There is a translation, so unhide the side block if it is hidden
  sideBlock.style.display = "";

  // Create the new menu item
  var newMenuItem = document.createElement("div");
  newMenuItem.classList.add("menu-item");
  if (isOriginal) newMenuItem.classList.add("original");
  // Record its branch's language code in the element
  newMenuItem.setAttribute("name", branchLang);

  // Create the bullet point image
  var bullet = document.createElement("img");
  bullet.setAttribute(
    "src",
    "//scp-wiki.wdfiles.com/local--files/nav:side/default.png"
  );
  bullet.setAttribute("alt", "default.png");
  bullet.classList.add("image");
  newMenuItem.appendChild(bullet);

  // Create the actual link
  var link = document.createElement("a");
  link.setAttribute("href", pageUrl);
  link.setAttribute("target", "_parent");
  link.innerText = branchName;
  newMenuItem.appendChild(link);

  // Add the new menu item to the end of the side block by default
  sideBlock.appendChild(newMenuItem);
  // Then find the first existing menu item whose lang code is
  // alphabetically greater than the new item, and move the new item to
  // just before it
  menuItems.some(function (menuItem) {
    if (menuItem.getAttribute("name") > branchLang) {
      sideBlock.insertBefore(newMenuItem, menuItem);
      return true;
    }
  });
}<|MERGE_RESOLUTION|>--- conflicted
+++ resolved
@@ -1,8 +1,4 @@
-<<<<<<< HEAD
-/* global wikidotLookup */
-/* exported addTranslations */
-
-"use strict";
+import { wikidotLookup } from "./lookup/wikidot";
 
 // Configure which lookup method is currently active
 var lookupMethod = wikidotLookup;
@@ -15,8 +11,6 @@
  * @param {Boolean} isOriginal
  */
 
-=======
->>>>>>> 60c2402c
 /**
  * @typedef Branch
  *
