--- conflicted
+++ resolved
@@ -1,18 +1,9 @@
 <!DOCTYPE html>
 <html id="interwiki" style="min-width: max-content">
-  <head>
-    <meta name="viewport" content="width=device-width,initial-scale=1" />
 
-    <script src="./interwiki.js"></script>
-  </head>
+<head>
+  <meta name="viewport" content="width=device-width,initial-scale=1" />
 
-<<<<<<< HEAD
-  <body>
-    <div class="side-block">
-      <div class="heading">
-        <p></p>
-      </div>
-=======
   <script src="./resizeIframe.js"></script>
   <script src="./interwiki.js"></script>
 </head>
@@ -21,8 +12,9 @@
   <div class="side-block">
     <div class="heading">
       <p></p>
->>>>>>> c9d355f4
     </div>
-    <div id="resizer-container"></div>
-  </body>
+  </div>
+  <div id="resizer-container"></div>
+</body>
+
 </html>